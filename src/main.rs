--- conflicted
+++ resolved
@@ -96,18 +96,6 @@
     // initialize vulkan
     let vk = Vk::new()?;
 
-<<<<<<< HEAD
-=======
-    heightmap(&triangles, &vk);
-    return Ok(());
-    /*
-
-    // TODO: add support for multiple passes with different tools?
-    let radius = opt.diameter / 2.;
-    let stepover = opt.diameter * (opt.stepover / 100.);
-    let tool = opt.tool.create(radius, opt.angle, scale);
-
->>>>>>> 217e535f
     if opt.debug {
         let mut file = File::create("tool.xyz")?;
         let output = to_point_cloud(&tool.points);
